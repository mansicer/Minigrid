#!/usr/bin/env python
from gym_minigrid.minigrid import Goal, Grid, MiniGridEnv
from gym_minigrid.register import register


class FourRoomsEnv(MiniGridEnv):
    """
    Classic 4 rooms gridworld environment.
    Can specify agent and goal position, if not it set at random.
    """

    def __init__(self, agent_pos=None, goal_pos=None, **kwargs):
        self._agent_default_pos = agent_pos
        self._goal_default_pos = goal_pos
        super().__init__(grid_size=19, max_steps=100, **kwargs)

    def _gen_grid(self, width, height):
        # Create the grid
        self.grid = Grid(width, height)

        # Generate the surrounding walls
        self.grid.horz_wall(0, 0)
        self.grid.horz_wall(0, height - 1)
        self.grid.vert_wall(0, 0)
        self.grid.vert_wall(width - 1, 0)

        room_w = width // 2
        room_h = height // 2

        # For each row of rooms
        for j in range(0, 2):

            # For each column
            for i in range(0, 2):
                xL = i * room_w
                yT = j * room_h
                xR = xL + room_w
                yB = yT + room_h

                # Bottom wall and door
                if i + 1 < 2:
                    self.grid.vert_wall(xR, yT, room_h)
                    pos = (xR, self._rand_int(yT + 1, yB))
                    self.grid.set(*pos, None)

                # Bottom wall and door
                if j + 1 < 2:
                    self.grid.horz_wall(xL, yB, room_w)
                    pos = (self._rand_int(xL + 1, xR), yB)
                    self.grid.set(*pos, None)

        # Randomize the player start position and orientation
        if self._agent_default_pos is not None:
            self.agent_pos = self._agent_default_pos
            self.grid.set(*self._agent_default_pos, None)
            self.agent_dir = self._rand_int(0, 4)  # assuming random start direction
        else:
            self.place_agent()

        if self._goal_default_pos is not None:
            goal = Goal()
            self.put_obj(goal, *self._goal_default_pos)
            goal.init_pos, goal.cur_pos = self._goal_default_pos
        else:
            self.place_obj(Goal())

        self.mission = "reach the goal"
        self.mission = "Reach the goal"

    def step(self, action):
        obs, reward, done, info = MiniGridEnv.step(self, action)
        return obs, reward, done, info


<<<<<<< HEAD
register(
    id='MiniGrid-FourRooms-v0',
    entry_point='gym_minigrid.envs.fourrooms:FourRoomsEnv'
)
=======
register(id="MiniGrid-FourRooms-v0", entry_point="gym_minigrid.envs:FourRoomsEnv")
>>>>>>> fcb4d5ae
<|MERGE_RESOLUTION|>--- conflicted
+++ resolved
@@ -72,11 +72,7 @@
         return obs, reward, done, info
 
 
-<<<<<<< HEAD
 register(
     id='MiniGrid-FourRooms-v0',
     entry_point='gym_minigrid.envs.fourrooms:FourRoomsEnv'
-)
-=======
-register(id="MiniGrid-FourRooms-v0", entry_point="gym_minigrid.envs:FourRoomsEnv")
->>>>>>> fcb4d5ae
+)